#!/usr/bin/env python3

# Copyright (C) 2017 Canonical Ltd.
#
# This file is part of cloud-init. See LICENSE file for license information.

"""Define 'status' utility and handler as part of cloud-init commandline."""

import argparse
import enum
import json
import os
import sys
from copy import deepcopy
from time import gmtime, sleep, strftime
from typing import Any, Dict, List, NamedTuple, Optional, Tuple, Union

from cloudinit import safeyaml, subp
from cloudinit.cmd.devel import read_cfg_paths
from cloudinit.distros import uses_systemd
from cloudinit.helpers import Paths
from cloudinit.util import get_cmdline, load_json, load_text_file

CLOUDINIT_DISABLED_FILE = "/etc/cloud/cloud-init.disabled"


# customer visible status messages
@enum.unique
class UXAppStatus(enum.Enum):
    """Enum representing user-visible cloud-init application status."""

    NOT_RUN = "not run"
    RUNNING = "running"
    DONE = "done"
    ERROR = "error"
    DEGRADED_DONE = "degraded done"
    DEGRADED_RUNNING = "degraded running"
    DISABLED = "disabled"


# Extend states when degraded
UXAppStatusDegradedMap = {
    UXAppStatus.RUNNING: UXAppStatus.DEGRADED_RUNNING,
    UXAppStatus.DONE: UXAppStatus.DEGRADED_DONE,
}

# Map extended states back to simplified states
UXAppStatusDegradedMapCompat = {
    UXAppStatus.DEGRADED_RUNNING: UXAppStatus.RUNNING,
    UXAppStatus.DEGRADED_DONE: UXAppStatus.DONE,
}


@enum.unique
class UXAppBootStatusCode(enum.Enum):
    """Enum representing user-visible cloud-init boot status codes."""

    DISABLED_BY_GENERATOR = "disabled-by-generator"
    DISABLED_BY_KERNEL_CMDLINE = "disabled-by-kernel-cmdline"
    DISABLED_BY_MARKER_FILE = "disabled-by-marker-file"
    DISABLED_BY_ENV_VARIABLE = "disabled-by-environment-variable"
    ENABLED_BY_GENERATOR = "enabled-by-generator"
    ENABLED_BY_KERNEL_CMDLINE = "enabled-by-kernel-cmdline"
    ENABLED_BY_SYSVINIT = "enabled-by-sysvinit"
    UNKNOWN = "unknown"


DISABLED_BOOT_CODES = frozenset(
    [
        UXAppBootStatusCode.DISABLED_BY_GENERATOR,
        UXAppBootStatusCode.DISABLED_BY_KERNEL_CMDLINE,
        UXAppBootStatusCode.DISABLED_BY_MARKER_FILE,
        UXAppBootStatusCode.DISABLED_BY_ENV_VARIABLE,
    ]
)


class StatusDetails(NamedTuple):
    status: UXAppStatus
    boot_status_code: UXAppBootStatusCode
    description: str
    errors: List[str]
    recoverable_errors: Dict[str, List[str]]
    last_update: str
    datasource: Optional[str]
    v1: Dict[str, Dict]


TABULAR_LONG_TMPL = """\
extended_status: {extended_status}
boot_status_code: {boot_code}
{last_update}detail:
{description}"""


def query_systemctl(
    systemctl_args: List[str],
    *,
    wait: bool,
    existing_status: Optional[UXAppStatus] = None,
) -> str:
    """Query systemd with retries and return output."""
    while True:
        try:
            return subp.subp(["systemctl", *systemctl_args]).stdout.strip()
        except subp.ProcessExecutionError as e:
            if existing_status and existing_status in (
                UXAppStatus.DEGRADED_RUNNING,
                UXAppStatus.RUNNING,
            ):
                return ""
            last_exception = e
            if wait:
                sleep(0.25)
            else:
                break
    print(
        "Failed to get status from systemd. "
        "Cloud-init status may be inaccurate. ",
        f"Error from systemctl: {last_exception.stderr}",
        file=sys.stderr,
    )
    return ""


def get_parser(parser=None):
    """Build or extend an arg parser for status utility.

    @param parser: Optional existing ArgumentParser instance representing the
        status subcommand which will be extended to support the args of
        this utility.

    @returns: ArgumentParser with proper argument configuration.
    """
    if not parser:
        parser = argparse.ArgumentParser(
            prog="status", description="Report run status of cloud init"
        )
    parser.add_argument(
        "--format",
        type=str,
        choices=["json", "tabular", "yaml"],
        default="tabular",
        help="Specify output format for cloud-id (default: tabular)",
    )
    parser.add_argument(
        "-l",
        "--long",
        action="store_true",
        default=False,
        help=(
            "Report long format of statuses including run stage name and"
            " error messages"
        ),
    )
    parser.add_argument(
        "-w",
        "--wait",
        action="store_true",
        default=False,
        help="Block waiting on cloud-init to complete",
    )
    return parser


def handle_status_args(name, args) -> int:
    """Handle calls to 'cloud-init status' as a subcommand."""
    # Read configured paths
    paths = read_cfg_paths()
    details = get_status_details(paths, args.wait)
    if args.wait:
        while details.status in (
            UXAppStatus.NOT_RUN,
            UXAppStatus.RUNNING,
            UXAppStatus.DEGRADED_RUNNING,
        ):
            if args.format == "tabular":
                sys.stdout.write(".")
                sys.stdout.flush()
            details = get_status_details(paths, args.wait)
            sleep(0.25)
    details_dict: Dict[str, Union[None, str, List[str], Dict[str, Any]]] = {
        "datasource": details.datasource,
        "boot_status_code": details.boot_status_code.value,
        "status": UXAppStatusDegradedMapCompat.get(
            details.status, details.status
        ).value,
        "extended_status": details.status.value,
        "detail": details.description,
        "errors": details.errors,
        "recoverable_errors": details.recoverable_errors,
        "last_update": details.last_update,
        **details.v1,
    }

    if args.format == "tabular":
        prefix = "\n" if args.wait else ""

        # For backwards compatability, don't report degraded status here,
        # extended_status key reports the complete status (includes degraded)
        state = UXAppStatusDegradedMapCompat.get(
            details.status, details.status
        ).value
        print(f"{prefix}status: {state}")
        if args.long:
            if details.last_update:
                last_update = f"last_update: {details.last_update}\n"
            else:
                last_update = ""
            print(
                TABULAR_LONG_TMPL.format(
                    extended_status=details.status.value,
                    prefix=prefix,
                    boot_code=details.boot_status_code.value,
                    description=details.description,
                    last_update=last_update,
                )
                + (
                    "\nerrors:"
                    + (
                        "\n\t- " + "\n\t- ".join(details.errors)
                        if details.errors
                        else f" {details.errors}"
                    )
                )
                + (
                    "\nrecoverable_errors:"
                    + (
                        "\n"
                        + "\n".join(
                            [
                                f"{k}:\n\t- "
                                + "\n\t- ".join(
                                    [i.replace("\n", " ") for i in v]
                                )
                                for k, v in details.recoverable_errors.items()
                            ]
                        )
                        if details.recoverable_errors
                        else f" {details.recoverable_errors}"
                    )
                )
            )
    elif args.format == "json":
        print(
            json.dumps(  # Pretty, sorted json
                details_dict, indent=2, sort_keys=True, separators=(",", ": ")
            )
        )
    elif args.format == "yaml":
        print(safeyaml.dumps(details_dict))

    # Hard error
    if details.status == UXAppStatus.ERROR:
        return 1
    # Recoverable error
    elif details.status in UXAppStatusDegradedMap.values():
        return 2
    return 0


def get_bootstatus(
    disable_file, paths, wait
) -> Tuple[UXAppBootStatusCode, str]:
    """Report whether cloud-init current boot status

    @param disable_file: The path to the cloud-init disable file.
    @param paths: An initialized cloudinit.helpers.Paths object.
    @returns: A tuple containing (code, reason) about cloud-init's status and
    why.
    """
    cmdline_parts = get_cmdline().split()
    if not uses_systemd():
        bootstatus_code = UXAppBootStatusCode.ENABLED_BY_SYSVINIT
        reason = "Cloud-init enabled on sysvinit"
    elif "cloud-init=enabled" in cmdline_parts:
        bootstatus_code = UXAppBootStatusCode.ENABLED_BY_KERNEL_CMDLINE
        reason = "Cloud-init enabled by kernel command line cloud-init=enabled"
    elif os.path.exists(disable_file):
        bootstatus_code = UXAppBootStatusCode.DISABLED_BY_MARKER_FILE
        reason = "Cloud-init disabled by {0}".format(disable_file)
    elif "cloud-init=disabled" in cmdline_parts:
        bootstatus_code = UXAppBootStatusCode.DISABLED_BY_KERNEL_CMDLINE
        reason = "Cloud-init disabled by kernel parameter cloud-init=disabled"
    elif "cloud-init=disabled" in os.environ.get("KERNEL_CMDLINE", "") or (
        uses_systemd()
        and "cloud-init=disabled"
        in query_systemctl(["show-environment"], wait=wait)
    ):
        bootstatus_code = UXAppBootStatusCode.DISABLED_BY_ENV_VARIABLE
        reason = (
            "Cloud-init disabled by environment variable "
            "KERNEL_CMDLINE=cloud-init=disabled"
        )
    elif os.path.exists(os.path.join(paths.run_dir, "disabled")):
        bootstatus_code = UXAppBootStatusCode.DISABLED_BY_GENERATOR
        reason = "Cloud-init disabled by cloud-init-generator"
    elif os.path.exists(os.path.join(paths.run_dir, "enabled")):
        bootstatus_code = UXAppBootStatusCode.ENABLED_BY_GENERATOR
        reason = "Cloud-init enabled by systemd cloud-init-generator"
    else:
        bootstatus_code = UXAppBootStatusCode.UNKNOWN
        reason = "Systemd generator may not have run yet."
    return (bootstatus_code, reason)


<<<<<<< HEAD
def _get_error_or_running_from_systemd() -> Optional[UXAppStatus]:
=======
def _get_error_or_running_from_systemd(
    existing_status: UXAppStatus, wait: bool
) -> Optional[UXAppStatus]:
>>>>>>> 33148a07
    """Get if systemd is in error or running state.

    Using systemd, we can get more fine-grained status of the
    individual unit. Determine if we're still
    running or if there's an error we haven't otherwise detected.

    If we don't detect error or running, return None as we don't want to
    report any other particular status based on systemd.
    """
    for service in [
        "cloud-final.service",
        "cloud-config.service",
        "cloud-init.service",
        "cloud-init-local.service",
    ]:
        stdout = query_systemctl(
            [
                "show",
                "--property=ActiveState,UnitFileState,SubState,MainPID",
                service,
            ],
            wait=wait,
            existing_status=existing_status,
        )
        if not stdout:
            # Systemd isn't ready
            return None
        states = dict(
            [[x.strip() for x in r.split("=")] for r in stdout.splitlines()]
        )
        if not (
            states["UnitFileState"].startswith("enabled")
            or states["UnitFileState"] == "static"
        ):
            # Individual services should not get disabled
            return UXAppStatus.ERROR
        if states["ActiveState"] == "active":
            if states["SubState"] == "exited":
                # Service exited normally, nothing interesting from systemd
                continue
            elif states["SubState"] == "running" and states["MainPID"] == "0":
                # Service is active, substate still reports running due to
                # daemon or backgroud process spawned by CGroup/slice still
                # running. MainPID being set back to 0 means control of the
                # service/unit has exited in this case and
                # "the process is no longer around".
                continue
        if states["ActiveState"] == "failed" or states["SubState"] == "failed":
            # We have an error
            return UXAppStatus.ERROR
        # If we made it here, our unit is enabled and it hasn't exited
        # normally or exited with failure, so it is still running.
        return UXAppStatus.RUNNING
    # All services exited normally or aren't enabled, so don't report
    # any particular status based on systemd.
    return None


<<<<<<< HEAD
def _get_error_or_running_from_systemd_with_retry(
    existing_status: UXAppStatus, *, wait: bool
) -> Optional[UXAppStatus]:
    """Get systemd status and retry if dbus isn't ready.

    If cloud-init has determined that we're still running, then we can
    ignore the status from systemd. However, if cloud-init has detected error,
    then we should retry on systemd status so we don't incorrectly report
    error state while cloud-init is still running.
    """
    while True:
        try:
            return _get_error_or_running_from_systemd()
        except subp.ProcessExecutionError as e:
            last_exception = e
            if existing_status in (
                UXAppStatus.DEGRADED_RUNNING,
                UXAppStatus.RUNNING,
            ):
                return None
            if wait:
                sleep(0.25)
            else:
                break
    print(
        "Failed to get status from systemd. "
        "Cloud-init status may be inaccurate. ",
        f"Error from systemctl: {last_exception.stderr}",
        file=sys.stderr,
    )
    return None


=======
>>>>>>> 33148a07
def get_status_details(
    paths: Optional[Paths] = None, wait: bool = False
) -> StatusDetails:
    """Return a dict with status, details and errors.

    @param paths: An initialized cloudinit.helpers.paths object.

    Values are obtained from parsing paths.run_dir/status.json.
    """
    paths = paths or read_cfg_paths()

    status = UXAppStatus.NOT_RUN
    errors = []
    datasource: Optional[str] = ""
    status_v1 = {}

    status_file = os.path.join(paths.run_dir, "status.json")
    result_file = os.path.join(paths.run_dir, "result.json")

    boot_status_code, description = get_bootstatus(
        CLOUDINIT_DISABLED_FILE, paths, wait
    )
    if boot_status_code in DISABLED_BOOT_CODES:
        status = UXAppStatus.DISABLED
    if os.path.exists(status_file):
        if not os.path.exists(result_file):
            status = UXAppStatus.RUNNING
        status_v1 = load_json(load_text_file(status_file)).get("v1", {})
    latest_event = 0
    recoverable_errors = {}
    for key, value in sorted(status_v1.items()):
        if key == "stage":
            if value:
                status = UXAppStatus.RUNNING
                description = "Running in stage: {0}".format(value)
        elif key == "datasource":
            if value is None:
                # If ds not yet written in status.json, then keep previous
                # description
                datasource = value
                continue
            description = value
            ds, _, _ = value.partition(" ")
            datasource = ds.lower().replace("datasource", "")
        elif isinstance(value, dict):
            errors.extend(value.get("errors", []))
            start = value.get("start") or 0
            finished = value.get("finished") or 0

            # Aggregate recoverable_errors from all stages
            current_recoverable_errors = value.get("recoverable_errors", {})
            for err_type in current_recoverable_errors.keys():
                if err_type not in recoverable_errors:
                    recoverable_errors[err_type] = deepcopy(
                        current_recoverable_errors[err_type]
                    )
                else:
                    recoverable_errors[err_type].extend(
                        current_recoverable_errors[err_type]
                    )
            if finished == 0 and start != 0:
                status = UXAppStatus.RUNNING
            event_time = max(start, finished)
            if event_time > latest_event:
                latest_event = event_time
    if errors:
        status = UXAppStatus.ERROR
    elif status == UXAppStatus.NOT_RUN and latest_event > 0:
        status = UXAppStatus.DONE
    if uses_systemd() and status not in (
        UXAppStatus.NOT_RUN,
        UXAppStatus.DISABLED,
    ):
<<<<<<< HEAD
        systemd_status = _get_error_or_running_from_systemd_with_retry(
            status, wait=wait
        )
=======
        systemd_status = _get_error_or_running_from_systemd(status, wait=wait)
>>>>>>> 33148a07
        if systemd_status:
            status = systemd_status

    last_update = (
        strftime("%a, %d %b %Y %H:%M:%S %z", gmtime(latest_event))
        if latest_event
        else ""
    )

    if recoverable_errors:
        status = UXAppStatusDegradedMap.get(status, status)

    # this key is a duplicate
    status_v1.pop("datasource", None)
    return StatusDetails(
        status,
        boot_status_code,
        description,
        errors,
        recoverable_errors,
        last_update,
        datasource,
        status_v1,
    )


def main():
    """Tool to report status of cloud-init."""
    parser = get_parser()
    sys.exit(handle_status_args("status", parser.parse_args()))


if __name__ == "__main__":
    main()<|MERGE_RESOLUTION|>--- conflicted
+++ resolved
@@ -304,13 +304,9 @@
     return (bootstatus_code, reason)
 
 
-<<<<<<< HEAD
-def _get_error_or_running_from_systemd() -> Optional[UXAppStatus]:
-=======
 def _get_error_or_running_from_systemd(
     existing_status: UXAppStatus, wait: bool
 ) -> Optional[UXAppStatus]:
->>>>>>> 33148a07
     """Get if systemd is in error or running state.
 
     Using systemd, we can get more fine-grained status of the
@@ -369,42 +365,6 @@
     return None
 
 
-<<<<<<< HEAD
-def _get_error_or_running_from_systemd_with_retry(
-    existing_status: UXAppStatus, *, wait: bool
-) -> Optional[UXAppStatus]:
-    """Get systemd status and retry if dbus isn't ready.
-
-    If cloud-init has determined that we're still running, then we can
-    ignore the status from systemd. However, if cloud-init has detected error,
-    then we should retry on systemd status so we don't incorrectly report
-    error state while cloud-init is still running.
-    """
-    while True:
-        try:
-            return _get_error_or_running_from_systemd()
-        except subp.ProcessExecutionError as e:
-            last_exception = e
-            if existing_status in (
-                UXAppStatus.DEGRADED_RUNNING,
-                UXAppStatus.RUNNING,
-            ):
-                return None
-            if wait:
-                sleep(0.25)
-            else:
-                break
-    print(
-        "Failed to get status from systemd. "
-        "Cloud-init status may be inaccurate. ",
-        f"Error from systemctl: {last_exception.stderr}",
-        file=sys.stderr,
-    )
-    return None
-
-
-=======
->>>>>>> 33148a07
 def get_status_details(
     paths: Optional[Paths] = None, wait: bool = False
 ) -> StatusDetails:
@@ -478,13 +438,7 @@
         UXAppStatus.NOT_RUN,
         UXAppStatus.DISABLED,
     ):
-<<<<<<< HEAD
-        systemd_status = _get_error_or_running_from_systemd_with_retry(
-            status, wait=wait
-        )
-=======
         systemd_status = _get_error_or_running_from_systemd(status, wait=wait)
->>>>>>> 33148a07
         if systemd_status:
             status = systemd_status
 
