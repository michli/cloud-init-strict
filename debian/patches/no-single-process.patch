Description: remove single process optimization
This optimization is a big change in behavior, patch it out.

Author: Brett Holman <brett.holman@canonical.com>
Last-Update: 2024-08-02

--- a/systemd/cloud-config.service
+++ b/systemd/cloud-config.service
@@ -9,14 +9,7 @@ ConditionEnvironment=!KERNEL_CMDLINE=clo
 
 [Service]
 Type=oneshot
-# This service is a shim which preserves systemd ordering while allowing a
-# single Python process to run cloud-init's logic. This works by communicating
-# with the cloud-init process over a unix socket to tell the process that this
-# stage can start, and then wait on a return socket until the cloud-init
-# process has completed this stage. The output from the return socket is piped
-# into a shell so that the process can send a completion message (defaults to
-# "done", otherwise includes an error message) and an exit code to systemd.
-ExecStart=sh -c 'echo "start" | netcat -Uu -W1 /run/cloud-init/share/config.sock -s /run/cloud-init/share/config-return.sock | sh'
+ExecStart=/usr/bin/cloud-init modules --mode=config
 RemainAfterExit=yes
 TimeoutSec=0
 
--- a/systemd/cloud-final.service
+++ b/systemd/cloud-final.service
@@ -12,16 +12,10 @@ ConditionEnvironment=!KERNEL_CMDLINE=clo
 
 [Service]
 Type=oneshot
-# This service is a shim which preserves systemd ordering while allowing a
-# single Python process to run cloud-init's logic. This works by communicating
-# with the cloud-init process over a unix socket to tell the process that this
-# stage can start, and then wait on a return socket until the cloud-init
-# process has completed this stage. The output from the return socket is piped
-# into a shell so that the process can send a completion message (defaults to
-# "done", otherwise includes an error message) and an exit code to systemd.
-ExecStart=sh -c 'echo "start" | netcat -Uu -W1 /run/cloud-init/share/final.sock -s /run/cloud-init/share/final-return.sock | sh'
+ExecStart=/usr/bin/cloud-init modules --mode=final
 RemainAfterExit=yes
 TimeoutSec=0
+KillMode=process
 TasksMax=infinity
 
 # Output needs to appear in instance console output
--- a/systemd/cloud-init-local.service.tmpl
+++ b/systemd/cloud-init-local.service.tmpl
@@ -7,6 +7,7 @@ DefaultDependencies=no
 {% endif %}
 Wants=network-pre.target
 After=hv_kvp_daemon.service
+After=systemd-remount-fs.service
 Before=network-pre.target
 Before=shutdown.target
 {% if variant in ["almalinux", "cloudlinux", "rhel"] %}
<<<<<<< HEAD
@@ -16,6 +17,7 @@ Before=firewalld.target
=======
@@ -16,6 +17,7 @@
>>>>>>> ad14d52c
 Before=sysinit.target
 {% endif %}
 Conflicts=shutdown.target
+RequiresMountsFor=/var/lib/cloud
 ConditionPathExists=!/etc/cloud/cloud-init.disabled
 ConditionKernelCommandLine=!cloud-init=disabled
 ConditionEnvironment=!KERNEL_CMDLINE=cloud-init=disabled
<<<<<<< HEAD
@@ -25,14 +27,7 @@ Type=oneshot
=======
@@ -25,14 +27,7 @@
>>>>>>> ad14d52c
 {% if variant in ["almalinux", "cloudlinux", "rhel"] %}
 ExecStartPre=/sbin/restorecon /run/cloud-init
 {% endif %}
-# This service is a shim which preserves systemd ordering while allowing a
-# single Python process to run cloud-init's logic. This works by communicating
-# with the cloud-init process over a unix socket to tell the process that this
-# stage can start, and then wait on a return socket until the cloud-init
-# process has completed this stage. The output from the return socket is piped
-# into a shell so that the process can send a completion message (defaults to
-# "done", otherwise includes an error message) and an exit code to systemd.
-ExecStart=sh -c 'echo "start" | netcat -Uu -W1 /run/cloud-init/share/local.sock -s /run/cloud-init/share/local-return.sock | sh'
+ExecStart=/usr/bin/cloud-init init --local
 RemainAfterExit=yes
 TimeoutSec=0
 
--- /dev/null
+++ b/systemd/cloud-init.service.tmpl
@@ -0,0 +1,56 @@
+## template:jinja
+[Unit]
+# https://docs.cloud-init.io/en/latest/explanation/boot.html
+Description=Cloud-init: Network Stage
+{% if variant not in ["almalinux", "cloudlinux", "photon", "rhel"] %}
+DefaultDependencies=no
+{% endif %}
+Wants=cloud-init-local.service
+Wants=sshd-keygen.service
+Wants=sshd.service
+After=cloud-init-local.service
+After=systemd-networkd-wait-online.service
+{% if variant in ["ubuntu", "unknown", "debian"] %}
+After=networking.service
+{% endif %}
+{% if variant in ["almalinux", "centos", "cloudlinux", "eurolinux", "fedora",
+                  "miraclelinux", "openeuler", "OpenCloudOS", "openmandriva", "rhel", "rocky",
+                  "suse", "TencentOS", "virtuozzo"] %}
+
+After=NetworkManager.service
+After=NetworkManager-wait-online.service
+{% endif %}
+{% if variant in ["suse"] %}
+After=wicked.service
+# setting hostname via hostnamectl depends on dbus, which otherwise
+# would not be guaranteed at this point.
+After=dbus.service
+{% endif %}
+Before=network-online.target
+Before=sshd-keygen.service
+Before=sshd.service
+Before=systemd-user-sessions.service
+{% if variant in ["ubuntu", "unknown", "debian"] %}
+Before=sysinit.target
+Before=shutdown.target
+Conflicts=shutdown.target
+{% endif %}
+{% if variant in ["suse"] %}
+Before=shutdown.target
+Conflicts=shutdown.target
+{% endif %}
+ConditionPathExists=!/etc/cloud/cloud-init.disabled
+ConditionKernelCommandLine=!cloud-init=disabled
+ConditionEnvironment=!KERNEL_CMDLINE=cloud-init=disabled
+
+[Service]
+Type=oneshot
+ExecStart=/usr/bin/cloud-init init
+RemainAfterExit=yes
+TimeoutSec=0
+
+# Output needs to appear in instance console output
+StandardOutput=journal+console
+
+[Install]
+WantedBy=cloud-init.target
--- a/cloudinit/cmd/status.py
+++ b/cloudinit/cmd/status.py
@@ -318,9 +318,8 @@ def systemd_failed(wait: bool) -> bool:
     for service in [
         "cloud-final.service",
         "cloud-config.service",
-        "cloud-init-network.service",
+        "cloud-init.service",
         "cloud-init-local.service",
-        "cloud-init-main.service",
     ]:
         try:
             stdout = query_systemctl(
--- a/cloudinit/config/cc_mounts.py
+++ b/cloudinit/config/cc_mounts.py
@@ -521,7 +521,7 @@ def handle(name: str, cfg: Config, cloud
     # fs_spec, fs_file, fs_vfstype, fs_mntops, fs-freq, fs_passno
     uses_systemd = cloud.distro.uses_systemd()
     default_mount_options = (
-        "defaults,nofail,x-systemd.after=cloud-init-network.service,_netdev"
+        "defaults,nofail,x-systemd.after=cloud-init.service,_netdev"
         if uses_systemd
         else "defaults,nobootwait"
     )
--- a/cloudinit/config/schemas/schema-cloud-config-v1.json
+++ b/cloudinit/config/schemas/schema-cloud-config-v1.json
@@ -2029,12 +2029,12 @@
         },
         "mount_default_fields": {
           "type": "array",
-          "description": "Default mount configuration for any mount entry with less than 6 options provided. When specified, 6 items are required and represent ``/etc/fstab`` entries. Default: ``defaults,nofail,x-systemd.after=cloud-init-network.service,_netdev``.",
+          "description": "Default mount configuration for any mount entry with less than 6 options provided. When specified, 6 items are required and represent ``/etc/fstab`` entries. Default: ``defaults,nofail,x-systemd.after=cloud-init.service,_netdev``.",
           "default": [
             null,
             null,
             "auto",
-            "defaults,nofail,x-systemd.after=cloud-init-network.service",
+            "defaults,nofail,x-systemd.after=cloud-init.service",
             "0",
             "2"
           ],
--- a/systemd/cloud-config.target
+++ b/systemd/cloud-config.target
@@ -14,5 +14,5 @@
 
 [Unit]
 Description=Cloud-config availability
-Wants=cloud-init-local.service cloud-init-network.service
-After=cloud-init-local.service cloud-init-network.service
+Wants=cloud-init-local.service cloud-init.service
+After=cloud-init-local.service cloud-init.service
--- a/tests/unittests/config/test_cc_mounts.py
+++ b/tests/unittests/config/test_cc_mounts.py
@@ -566,9 +566,9 @@ class TestFstabHandling:
             LABEL=keepme	none	ext4	defaults	0	0
             LABEL=UEFI
             /dev/sda4	/mnt2	auto	nofail,comment=cloudconfig	1	2
-            /dev/sda5	/mnt3	auto	defaults,nofail,x-systemd.after=cloud-init-network.service,_netdev,comment=cloudconfig	0	2
+            /dev/sda5	/mnt3	auto	defaults,nofail,x-systemd.after=cloud-init.service,_netdev,comment=cloudconfig	0	2
             /dev/sda1	/mnt	xfs	auto,comment=cloudconfig	0	2
-            /dev/sda3	/mnt4	btrfs	defaults,nofail,x-systemd.after=cloud-init-network.service,_netdev,comment=cloudconfig	0	2
+            /dev/sda3	/mnt4	btrfs	defaults,nofail,x-systemd.after=cloud-init.service,_netdev,comment=cloudconfig	0	2
             /dev/sdb1	none	swap	sw,comment=cloudconfig	0	0
             """  # noqa: E501
             ).strip()
--- a/systemd/cloud-init-main.service.tmpl
+++ /dev/null
@@ -1,42 +0,0 @@
-## template:jinja
-# systemd ordering resources
-# ==========================
-# https://systemd.io/NETWORK_ONLINE/
-# https://docs.cloud-init.io/en/latest/explanation/boot.html
-# https://www.freedesktop.org/wiki/Software/systemd/NetworkTarget/
-# https://www.freedesktop.org/software/systemd/man/latest/systemd.special.html
-# https://www.freedesktop.org/software/systemd/man/latest/systemd-remount-fs.service.html
-[Unit]
-Description=Cloud-init: Single Process
-{% if variant in ["almalinux", "cloudlinux", "ubuntu", "unknown", "debian", "rhel"] %}
-DefaultDependencies=no
-{% endif %}
-{% if variant in ["almalinux", "cloudlinux", "rhel"] %}
-Requires=dbus.socket
-After=dbus.socket
-{% endif %}
-
-After=systemd-remount-fs.service
-Before=cloud-init-local.service
-Before=shutdown.target
-Conflicts=shutdown.target
-RequiresMountsFor=/var/lib/cloud
-ConditionPathExists=!/etc/cloud/cloud-init.disabled
-ConditionKernelCommandLine=!cloud-init=disabled
-ConditionEnvironment=!KERNEL_CMDLINE=cloud-init=disabled
-
-[Service]
-Type=notify
-ExecStart=/usr/bin/cloud-init --all-stages
-KillMode=process
-TasksMax=infinity
-TimeoutStartSec=infinity
-{% if variant in ["almalinux", "cloudlinux", "rhel"] %}
-ExecStartPre=/sbin/restorecon /run/cloud-init
-{% endif %}
-
-# Output needs to appear in instance console output
-StandardOutput=journal+console
-
-[Install]
-WantedBy=cloud-init.target
--- a/systemd/cloud-init-network.service.tmpl
+++ /dev/null
@@ -1,64 +0,0 @@
-## template:jinja
-[Unit]
-# https://docs.cloud-init.io/en/latest/explanation/boot.html
-Description=Cloud-init: Network Stage
-{% if variant not in ["almalinux", "cloudlinux", "photon", "rhel"] %}
-DefaultDependencies=no
-{% endif %}
-Wants=cloud-init-local.service
-Wants=sshd-keygen.service
-Wants=sshd.service
-After=cloud-init-local.service
-{% if variant not in ["ubuntu"] %}
-After=systemd-networkd-wait-online.service
-{% endif %}
-{% if variant in ["ubuntu", "unknown", "debian"] %}
-After=networking.service
-{% endif %}
-{% if variant in ["almalinux", "centos", "cloudlinux", "eurolinux", "fedora",
-                  "miraclelinux", "openeuler", "OpenCloudOS", "openmandriva", "rhel", "rocky",
-                  "suse", "TencentOS", "virtuozzo"] %}
-After=NetworkManager.service
-After=NetworkManager-wait-online.service
-{% endif %}
-{% if variant in ["suse"] %}
-After=wicked.service
-# setting hostname via hostnamectl depends on dbus, which otherwise
-# would not be guaranteed at this point.
-After=dbus.service
-{% endif %}
-Before=network-online.target
-Before=sshd-keygen.service
-Before=sshd.service
-Before=systemd-user-sessions.service
-{% if variant in ["ubuntu", "unknown", "debian"] %}
-Before=sysinit.target
-Before=shutdown.target
-Conflicts=shutdown.target
-{% endif %}
-{% if variant in ["suse"] %}
-Before=shutdown.target
-Conflicts=shutdown.target
-{% endif %}
-ConditionPathExists=!/etc/cloud/cloud-init.disabled
-ConditionKernelCommandLine=!cloud-init=disabled
-ConditionEnvironment=!KERNEL_CMDLINE=cloud-init=disabled
-
-[Service]
-Type=oneshot
-# This service is a shim which preserves systemd ordering while allowing a
-# single Python process to run cloud-init's logic. This works by communicating
-# with the cloud-init process over a unix socket to tell the process that this
-# stage can start, and then wait on a return socket until the cloud-init
-# process has completed this stage. The output from the return socket is piped
-# into a shell so that the process can send a completion message (defaults to
-# "done", otherwise includes an error message) and an exit code to systemd.
-ExecStart=sh -c 'echo "start" | netcat -Uu -W1 /run/cloud-init/share/network.sock -s /run/cloud-init/share/network-return.sock | sh'
-RemainAfterExit=yes
-TimeoutSec=0
-
-# Output needs to appear in instance console output
-StandardOutput=journal+console
-
-[Install]
-WantedBy=cloud-init.target<|MERGE_RESOLUTION|>--- conflicted
+++ resolved
@@ -7,7 +7,7 @@
 --- a/systemd/cloud-config.service
 +++ b/systemd/cloud-config.service
 @@ -9,14 +9,7 @@ ConditionEnvironment=!KERNEL_CMDLINE=clo
- 
+
  [Service]
  Type=oneshot
 -# This service is a shim which preserves systemd ordering while allowing a
@@ -21,11 +21,11 @@
 +ExecStart=/usr/bin/cloud-init modules --mode=config
  RemainAfterExit=yes
  TimeoutSec=0
- 
+
 --- a/systemd/cloud-final.service
 +++ b/systemd/cloud-final.service
 @@ -12,16 +12,10 @@ ConditionEnvironment=!KERNEL_CMDLINE=clo
- 
+
  [Service]
  Type=oneshot
 -# This service is a shim which preserves systemd ordering while allowing a
@@ -41,7 +41,7 @@
  TimeoutSec=0
 +KillMode=process
  TasksMax=infinity
- 
+
  # Output needs to appear in instance console output
 --- a/systemd/cloud-init-local.service.tmpl
 +++ b/systemd/cloud-init-local.service.tmpl
@@ -53,11 +53,7 @@
  Before=network-pre.target
  Before=shutdown.target
  {% if variant in ["almalinux", "cloudlinux", "rhel"] %}
-<<<<<<< HEAD
-@@ -16,6 +17,7 @@ Before=firewalld.target
-=======
 @@ -16,6 +17,7 @@
->>>>>>> ad14d52c
  Before=sysinit.target
  {% endif %}
  Conflicts=shutdown.target
@@ -65,11 +61,7 @@
  ConditionPathExists=!/etc/cloud/cloud-init.disabled
  ConditionKernelCommandLine=!cloud-init=disabled
  ConditionEnvironment=!KERNEL_CMDLINE=cloud-init=disabled
-<<<<<<< HEAD
-@@ -25,14 +27,7 @@ Type=oneshot
-=======
 @@ -25,14 +27,7 @@
->>>>>>> ad14d52c
  {% if variant in ["almalinux", "cloudlinux", "rhel"] %}
  ExecStartPre=/sbin/restorecon /run/cloud-init
  {% endif %}
@@ -84,7 +76,7 @@
 +ExecStart=/usr/bin/cloud-init init --local
  RemainAfterExit=yes
  TimeoutSec=0
- 
+
 --- /dev/null
 +++ b/systemd/cloud-init.service.tmpl
 @@ -0,0 +1,56 @@
@@ -188,7 +180,7 @@
 --- a/systemd/cloud-config.target
 +++ b/systemd/cloud-config.target
 @@ -14,5 +14,5 @@
- 
+
  [Unit]
  Description=Cloud-config availability
 -Wants=cloud-init-local.service cloud-init-network.service
