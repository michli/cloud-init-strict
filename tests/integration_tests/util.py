--- conflicted
+++ resolved
@@ -74,13 +74,7 @@
         "WARNING]: Replacing /etc/apt/sources.list to favor deb822 source"
         " format",
         # https://bugs.launchpad.net/ubuntu/+source/netplan.io/+bug/2041727
-<<<<<<< HEAD
-        "WARNING]: Running ['netplan', 'apply'] resulted in stderr output: "
-        "WARNING:root:Cannot call Open vSwitch: ovsdb-server.service is not "
-        "running.",
-=======
         "Cannot call Open vSwitch: ovsdb-server.service is not running.",
->>>>>>> a4140119
     ]
     traceback_texts = []
     if "install canonical-livepatch" in log:
